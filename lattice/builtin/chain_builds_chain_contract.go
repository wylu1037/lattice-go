--- conflicted
+++ resolved
@@ -24,7 +24,6 @@
 	IsContractVote       bool             `json:"isContractVote"`       // 开启合约生命周期
 	IsDictatorship       bool             `json:"isDictatorship"`       // 开启盟主独裁(生命周期规则: 盟主投票, 共识投票)
 	DeployRule           uint8            `json:"deployRule"`           // 合约部署规则(无需投票, 盟主投票, 共识投票)
-<<<<<<< HEAD
 	ChannelName          string           `json:"name"`                 // 通道名称
 	ChannelId            *big.Int         `json:"chainId"`              // 通道id
 	Preacher             string           `json:"preacher"`             // 创世节点地址
@@ -33,18 +32,7 @@
 	ContractPermission   bool             `json:"contractPermission"`   // 合约内部管理开关
 	ChainByChainVote     uint8            `json:"chainByChainVote"`     // 以链建链投票开关
 	ProposalExpireTime   uint             `json:"proposalExpireTime"`   // 提案过期时间（天）
-	ChannelDesc          string           `json:"desc"`                 // 通道描述
-=======
-	ChannelName          string           `json:"ChannelName"`          // 通道名称
-	ChannelId            *big.Int         `json:"channelId"`            // 通道id
-	Preacher             string           `json:"preacher"`             // 创世节点地址
-	BootStrap            string           `json:"bootStrap"`            // 创世节点Inode
-	ChannelMemberGroup   []SubChainMember `json:"ChannelMemberGroup"`   // 加入通道的成员
-	ContractPermission   bool             `json:"contractPermission"`   // 合约内部管理开关
-	ChainByChainVote     uint8            `json:"chainByChainVote"`     // 以链建链投票开关
-	ProposalExpireTime   uint             `json:"proposalExpireTime"`   // 提案过期时间（天）
-	ChannelDesc          string           `json:"ChannelDesc"`          // 通道描述
->>>>>>> 4f561401
+	Desc                 string           `json:"desc"`                 // 链描述
 	Extra                []byte           `json:"extra"`                // 暂时不用的字段
 }
 
@@ -63,17 +51,10 @@
 
 // JoinSubChainRequest 加入子链请求
 type JoinSubChainRequest struct {
-<<<<<<< HEAD
 	ChannelId     *big.Int         `json:"chainId"`       // 待加入的链ID
 	NetworkId     uint64           `json:"networkId"`     // 待加入的链的所在的网络ID
 	NodeInfo      string           `json:"nodeInfo"`      // 指定一个已经加入该链的节点地址
 	AccessMembers []common.Address `json:"accessMembers"` // 指定哪些节点加入该链
-=======
-	ChannelId     *big.Int         `json:"chanelId"`      // 待加入的通道ID
-	NetworkId     uint64           `json:"networkId"`     // 待加入的通道的所在的网络ID
-	NodeInfo      string           `json:"nodeInfo"`      // 指定一个已经加入该通道的节点地址
-	AccessMembers []common.Address `json:"accessMembers"` // 指定哪些节点加入该通道
->>>>>>> 4f561401
 }
 
 func NewChainBuildsChainContract() ChainBuildsChainContract {
@@ -161,13 +142,8 @@
 	return hexutil.Encode(code), nil
 }
 
-<<<<<<< HEAD
 func (c *chainBuildsChainContract) DeleteSubChain(ChannelId string) (data string, err error) {
 	fn, err := c.abi.GetLatticeFunction("delChain", ChannelId)
-=======
-func (c *chainBuildsChainContract) DeleteSubChain(channelId string) (data string, err error) {
-	fn, err := c.abi.GetLatticeFunction("delChain", channelId)
->>>>>>> 4f561401
 	if err != nil {
 		return "", err
 	}
@@ -182,26 +158,16 @@
 	return hexutil.Encode(code), nil
 }
 
-<<<<<<< HEAD
 func (c *chainBuildsChainContract) StartSubChain(ChannelId string) (data string, err error) {
 	fn, err := c.abi.GetLatticeFunction("startChain", ChannelId)
-=======
-func (c *chainBuildsChainContract) StartSubChain(channelId string) (data string, err error) {
-	fn, err := c.abi.GetLatticeFunction("startChain", channelId)
->>>>>>> 4f561401
 	if err != nil {
 		return "", err
 	}
 	return fn.Encode()
 }
 
-<<<<<<< HEAD
 func (c *chainBuildsChainContract) StopSubChain(ChannelId string) (data string, err error) {
 	fn, err := c.abi.GetLatticeFunction("stopChain", ChannelId)
-=======
-func (c *chainBuildsChainContract) StopSubChain(channelId string) (data string, err error) {
-	fn, err := c.abi.GetLatticeFunction("stopChain", channelId)
->>>>>>> 4f561401
 	if err != nil {
 		return "", err
 	}
